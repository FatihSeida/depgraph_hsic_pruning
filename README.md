# Depgraph HSIC Pruning

This repository provides utilities and pruning methods for YOLO models.

## Installation

Install the runtime dependencies with:

```bash
pip install -r requirements.txt
```

For running the test suite use:

```bash
pip install -r requirements-test.txt
```

### DepgraphHSICMethod

`DepgraphHSICMethod` requires `scikit-learn` for its HSIC-Lasso implementation.
The package is listed in `requirements.txt`, but if you only installed a subset of
dependencies make sure `scikit-learn` is available:

```bash
pip install scikit-learn
```

## Usage

Run `main.py` to train and prune a YOLO model. Specify the computation device
with the `--device` option. If the loaded model supports `.to()`, it will be
moved to that device automatically.

When using `DepgraphHSICMethod`, ensure that `analyze_structure()` is run after every training phase. The `execute_pipeline` helper automatically performs this analysis just before pruning mask generation.

`DepgraphHSICMethod.apply_pruning` relies on `torch_pruning`'s
`DependencyGraph` to remove pruned channels and handle layer dependencies
automatically. If layers are replaced or reconstructed during training,
the method rebuilds the graph automatically, so you generally do not
need to manually adjust the model before pruning. Always call
`analyze_model()` before applying the pruning plan or invoke
``apply_pruning(rebuild=True)`` to rebuild the graph automatically.
Should pruning fail because a layer is reported as missing from the
dependency graph, rerun ``apply_pruning(rebuild=True)`` to rebuild the
graph before applying the mask. Avoid manually replacing layers unless
you fully understand the dependency structure.

Example usage:

```python
method.generate_pruning_mask(0.5)
method.apply_pruning()
```

When calling ``generate_pruning_mask`` you may optionally provide a
``DataLoader``. The method will perform a short inference run over the
dataloader, recording activations through its registered hooks and storing the
labels via :func:`add_labels`.  This can be useful when pruning without running
the training pipeline:

```python
method.analyze_model()
method.generate_pruning_mask(0.5, dataloader=loader)
```

<<<<<<< HEAD
HSIC pruning relies on comparing activations across multiple label batches.
If fewer than two label batches are recorded, the method issues a warning
and falls back to L1-norm importance as HSIC scores cannot be computed
reliably.
=======
``generate_pruning_mask`` accepts an ``allow_l1_fallback`` flag. When set to
``False`` and no activations or labels were recorded, the method raises a
``RuntimeError`` instead of falling back to a simple L1-norm based plan.  The
``PruningPipeline2.generate_pruning_mask`` helper forwards this flag to the
underlying method.
>>>>>>> 608daffa
<|MERGE_RESOLUTION|>--- conflicted
+++ resolved
@@ -64,15 +64,14 @@
 method.generate_pruning_mask(0.5, dataloader=loader)
 ```
 
-<<<<<<< HEAD
+
 HSIC pruning relies on comparing activations across multiple label batches.
 If fewer than two label batches are recorded, the method issues a warning
 and falls back to L1-norm importance as HSIC scores cannot be computed
 reliably.
-=======
+
 ``generate_pruning_mask`` accepts an ``allow_l1_fallback`` flag. When set to
 ``False`` and no activations or labels were recorded, the method raises a
 ``RuntimeError`` instead of falling back to a simple L1-norm based plan.  The
 ``PruningPipeline2.generate_pruning_mask`` helper forwards this flag to the
 underlying method.
->>>>>>> 608daffa
