# depgraph_hsic_pruning

This repository contains utilities based on the Ultralytics YOLO stack.
A pruning pipeline is provided for orchestrating model preparation, pruning and fine-tuning.

## Installation

1. Install Python 3.8 or later.
2. Clone the repository and install the required packages:

```bash
pip install -r requirements.txt
```
The requirements file now includes the `ultralytics` package (YOLOv8) so it will
be installed automatically.

### Quick start

After installing the dependencies you can run the pruning pipeline as shown
below. The example expects the dataset to be defined in a YAML file following
Ultralytics' format with `train`, `val` and `nc` fields. When using
`DepgraphHSICMethod` you must record labels for every forward pass. Ensure a
training or validation step runs after `AnalyzeModelStep` (and after
`AnalyzeAfterTrainingStep` if used) so activations and labels are collected
before calling `GenerateMasksStep`.

```python
from pipeline import PruningPipeline
from prune_methods import DepgraphHSICMethod
from pipeline.step import (
    LoadModelStep,
    CalcStatsStep,
    TrainStep,
    AnalyzeModelStep,
    ShortForwardPassStep,
    AnalyzeAfterTrainingStep,
    GenerateMasksStep,
    ApplyPruningStep,
)

steps = [
    LoadModelStep(),
    CalcStatsStep("initial"),
    AnalyzeModelStep(),
    ShortForwardPassStep(),  # used when baseline training is skipped
    TrainStep("pretrain", epochs=1, plots=True),  # collects activations
    AnalyzeAfterTrainingStep(),
    GenerateMasksStep(ratio=0.2),
    ApplyPruningStep(),
    CalcStatsStep("pruned"),
]

pipeline = PruningPipeline(
    "yolov8n-seg.pt",
    data="biotech_model_train.yaml",
    pruning_method=DepgraphHSICMethod(None, num_modules=10),  # model assigned by LoadModelStep
    steps=steps,
)
context = pipeline.run_pipeline()
print(context.metrics)
```
## Package structure

```
pipeline/
    base_pipeline.py   # abstract base class
    pruning_pipeline.py  # default implementation
    context.py          # shared pipeline state
    step/               # modular pipeline steps
```

The `ultralytics` package is installed as an external dependency and is not
part of this repository.

Importing from `pipeline` exposes both `BasePruningPipeline` and
`PruningPipeline`.

## Extending `BasePruningPipeline`

To customize the pruning workflow create a subclass and implement the abstract
methods. The example below sketches out the required structure:

```python
from pipeline import BasePruningPipeline

class MyPipeline(BasePruningPipeline):
    def load_model(self):
        ...

    def calc_initial_stats(self):
        ...

    def pretrain(self, **kwargs):
        ...

    def analyze_structure(self):
        ...

    def generate_pruning_mask(self, ratio: float):
        ...

    def apply_pruning(self):
        ...

    def reconfigure_model(self):
        ...

    def calc_pruned_stats(self):
        ...

    def finetune(self, **kwargs):
        ...
```

Override each method with logic specific to your model architecture or pruning
strategy.

## Example usage

A complete workflow typically looks like the following:

```python
from pipeline import PruningPipeline
from pipeline.step import (
    LoadModelStep,
    CalcStatsStep,
    TrainStep,
    AnalyzeModelStep,
    AnalyzeAfterTrainingStep,
    GenerateMasksStep,
    ApplyPruningStep,
    ReconfigureModelStep,
)

steps = [
    LoadModelStep(),
    CalcStatsStep("initial"),
    AnalyzeModelStep(),
    TrainStep("pretrain", epochs=1, plots=True),
    AnalyzeAfterTrainingStep(),
    GenerateMasksStep(ratio=0.2),
    ApplyPruningStep(),
    ReconfigureModelStep(),
    CalcStatsStep("pruned"),
    TrainStep("finetune", epochs=3, plots=True),
    AnalyzeAfterTrainingStep(),
]

pipeline = PruningPipeline(
    model_path="yolov8n-seg.pt",
    data="biotech_model_train.yaml",  # dataset YAML with 'train', 'val' and 'nc'
    workdir="runs/pruning",
    steps=steps,
)

context = pipeline.run_pipeline()
print(pipeline.record_metrics())
```

Example log output:

```
INFO - Calculating pruned statistics
metric         initial  pruned  reduction  %
parameters     27000    18000   9000       33.3%
flops          100.0    70.0    30.0       30.0%
filters        100      80      20         20.0%
model_size_mb  4.5      3.0     1.5       33.3%
```

The YAML file describing the dataset should have at least the following keys:

```yaml
train: path/to/train/images
val: path/to/val/images
nc: 80  # number of classes
```

See the official Ultralytics documentation for dataset YAML examples.

## Helper utilities

The ``helper`` package bundles small components used across the pruning
pipeline:

* ``ExperimentManager`` – records results for multiple pruning runs and
  visualises comparisons.
* ``MetricManager`` – collects training, computation and pruning metrics in a
  structured format.
* ``Logger`` – lightweight wrapper around :mod:`logging` used throughout the
  pipeline and pruning methods.
* ``plot_metric_heatmaps`` – create heatmaps of metrics grouped by pruning
  method and ratio.

These utilities follow SOLID design principles to keep the codebase easy to
maintain.

Example of generating heatmaps for pruning results:

```python
import pandas as pd
from helper import plot_metric_heatmaps

df = pd.DataFrame({
    "pruning.method": ["l1", "l1", "l2", "l2"],
    "pruning.ratio": [0.2, 0.4, 0.2, 0.4],
    "FLOPsReduction": [0.1, 0.2, 0.3, 0.4],
})
plot_metric_heatmaps(df, ["FLOPsReduction"], "plots")
```

Metrics recorded by experiment runs can also be visualised directly. Use
``load_metrics_dataframe`` to read all ``metrics.csv`` files from a directory and
then create heatmaps for common metrics:

```python
from helper import load_metrics_dataframe, plot_metric_heatmaps, DEFAULT_METRICS

df = load_metrics_dataframe("runs/experiments")
plot_metric_heatmaps(df, DEFAULT_METRICS, "plots")
```


## Batch training script

Use `main.py` to run all pruning methods across several ratios in one go:

```bash
python main.py --model yolov8n-seg.pt \
    --baseline-epochs 1 --finetune-epochs 3 --batch-size 16 --ratios 0.2 0.4 0.6 0.8
```
Add `--debug` to enable additional batch-level logging during training.
The dataset defaults to `biotech_model_train.yaml` if `--data` is not supplied.
Available values for `--methods`:

* `l1`
* `random`
* `depgraph`
* `depgraph_hsic`
* `tp_random`
* `isomorphic`
* `hsic_lasso`
* `whc`

The `depgraph_hsic` option maps to the ``DepgraphHSICMethod`` class. It collects
feature activations and labels during forward passes, calculates HSIC scores to
measure channel dependence on the targets and ranks them using ``LassoLars``.
Pruning is then applied through ``torch-pruning``'s ``DependencyGraph`` to keep
tensor shapes consistent.

``DepgraphHSICMethod`` accepts a ``num_modules`` argument controlling how many
modules from ``model.model`` are inspected when hooks are registered. The
default value of ``10`` covers the YOLOv8 backbone while avoiding the neck and
head layers if they are not required.

Add `--resume` to continue interrupted runs. If `weights/last.pt` is missing or
`weights/best.pt` exists with `results.csv` showing that all configured epochs
completed, training starts from scratch instead of resuming and a message is
logged.
Add `--heatmap-only` to generate heatmap visualizations without line plots.
If baseline weights are already present in the working directory they will be
reused by default, which skips the initial pretraining step. Disable this by
setting ``reuse_baseline=False`` in ``TrainConfig`` if fresh baseline training
<<<<<<< HEAD
is required. When the baseline step is skipped the pipeline performs a short
forward pass on the first validation image so that a label is recorded for HSIC
scoring. The dependency graph is already available from the initial analysis,
so calling ``pipeline.analyze_structure()`` again is unnecessary and will clear
any collected activations and labels.
When baseline training does run ``PruningPipeline.pretrain()`` reanalyses the
model after training. If the YOLO instance is unchanged activations and labels
are restored so pruning can proceed without another forward pass.
=======
is required. When the baseline step is skipped a
``ShortForwardPassStep`` automatically runs after ``AnalyzeModelStep``. It
loads the first validation image, performs a forward pass and records one label
via ``pruning_method.add_labels`` so HSIC scores can be computed. The dependency
graph is already available from the initial analysis, so calling
``pipeline.analyze_structure()`` again is unnecessary and will clear any
collected activations and labels.
>>>>>>> 4609efce

``DepgraphHSICMethod`` needs activations and labels obtained from a forward
pass to compute pruning scores. When ``reuse_baseline=True`` the initial
training can be skipped, but you should still run a training or evaluation step
after ``AnalyzeModelStep`` so that activations and labels are populated for
scoring. When using :class:`~pipeline.step.train.TrainStep` labels are
automatically recorded after each batch. For custom loops this must be done
manually. Call ``DepgraphHSICMethod.add_labels()`` immediately after
``model(images)`` for every batch and before any new forward pass occurs;
otherwise ``generate_pruning_mask`` will raise a mismatch error:

```python
for images, labels in dataloader:
    outputs = model(images)
    pruning_method.add_labels(labels)
    loss = loss_fn(outputs, labels)
    ...
```

``DepgraphHSICMethod`` expects labels to correspond one-to-one with each
forward pass. YOLO detection batches supply one label per object, so passing
``batch["cls"]`` directly will produce a mismatch error. Aggregate them
before calling ``add_labels`` by computing a representative class for each
image. The helper below chooses the most frequent class (majority vote):

```python
cls = batch["cls"].view(batch["img"].shape[0], -1).long()
image_labels = cls.mode(dim=1).values
pruning_method.add_labels(image_labels)
```

The same aggregation can be automated when using
``TrainStep`` by providing a ``label_fn``:

```python
def aggregate_labels(batch):
    cls = batch["cls"].view(batch["img"].shape[0], -1).long()
    return cls.mode(dim=1).values

steps = [
    TrainStep("pretrain", label_fn=aggregate_labels, epochs=1),
    ...
]
```

``DepgraphHSICMethod`` will call ``label_fn`` for each batch before adding
labels internally.

Calling ``analyze_model()`` clears any stored activations, recorded layer
shapes, activation counters and labels so that subsequent training phases
start with a clean slate.
If training replaces the underlying model object the pipeline detects the
change and automatically calls ``analyze_model()`` again so that the dependency
graph and hooks are rebuilt for the new instance.
``PruningPipeline.pretrain()`` performs the same reanalysis even when the model
object is unchanged and restores any recorded activations and labels afterward.

### Reanalyzing after structural changes

Modifying the model in place (e.g. deleting or replacing layers) invalidates the
dependency graph created by ``analyze_model()``. Attempting to prune without
reanalyzing typically fails with an error similar to:

```
RuntimeError: Layer 'conv0' not found after model update. Run analyze_model() after changing layers.
```

Run ``analyze_model()`` again after making structural changes so that hooks and
the dependency graph are refreshed before calling ``generate_pruning_mask`` or
``apply_pruning``.

Automatic recording for training pipelines is implemented in
``pipeline/step/train.py`` where :class:`~pipeline.step.train.TrainStep` adds a
callback on ``on_train_batch_end`` to store ``batch["cls"]`` after each forward
pass.

Each run directory will contain a `pipeline.log` file capturing detailed
training and pruning output for the selected ratio.
Enabling `--debug` will log a message whenever batch labels are recorded,
including their shape.

Use `--device` to select the training device (defaults to `cuda:0`).
The script automatically visualizes several metrics after all runs:
`FLOPsReduction`, `FilterReduction`, `TotalRuntimeMinutes`, `Recall`,
`mAP50_95`, `ParameterReduction`, `Precision`, `mAP`, `ModelSizeMB` and
`AvgMemoryUsageMB`.

## Running tests

Running the tests requires a few extra packages that are not included in the
main `requirements.txt`. Install them with:

```bash
pip install -r requirements-test.txt
```

These packages include `pandas`, `numpy`, `torch`, `scikit-learn`,
`matplotlib`, `seaborn`, and `torch-pruning`. Alternatively install them
manually:

```bash
pip install torch pandas numpy scikit-learn matplotlib seaborn torch-pruning
```

Once the dependencies are available, run the tests with:

```bash
pytest
```

## Panduan Setup Lingkungan (Bahasa Indonesia)

Apabila Anda menggunakan server bersama dan tidak dapat menginstal paket secara
global, buatlah *environment* terpisah dengan `conda`:

```bash
conda create -n depgraph-env python=3.8
conda activate depgraph-env
```

Setelah environment aktif, jalankan perintah berikut untuk menginstal semua
dependensi yang tercantum di `requirements.txt`:

```bash
pip install -r requirements.txt
```

File `requirements.txt` sudah mencakup library penting seperti
`ultralytics` dan `ultralytics-thop` yang menyediakan modul `thop`.
Pastikan perintah di atas dijalankan di dalam environment yang telah
diaktifkan agar seluruh fitur proyek dapat berfungsi dengan baik.<|MERGE_RESOLUTION|>--- conflicted
+++ resolved
@@ -261,7 +261,6 @@
 If baseline weights are already present in the working directory they will be
 reused by default, which skips the initial pretraining step. Disable this by
 setting ``reuse_baseline=False`` in ``TrainConfig`` if fresh baseline training
-<<<<<<< HEAD
 is required. When the baseline step is skipped the pipeline performs a short
 forward pass on the first validation image so that a label is recorded for HSIC
 scoring. The dependency graph is already available from the initial analysis,
@@ -270,15 +269,7 @@
 When baseline training does run ``PruningPipeline.pretrain()`` reanalyses the
 model after training. If the YOLO instance is unchanged activations and labels
 are restored so pruning can proceed without another forward pass.
-=======
-is required. When the baseline step is skipped a
-``ShortForwardPassStep`` automatically runs after ``AnalyzeModelStep``. It
-loads the first validation image, performs a forward pass and records one label
-via ``pruning_method.add_labels`` so HSIC scores can be computed. The dependency
-graph is already available from the initial analysis, so calling
-``pipeline.analyze_structure()`` again is unnecessary and will clear any
-collected activations and labels.
->>>>>>> 4609efce
+
 
 ``DepgraphHSICMethod`` needs activations and labels obtained from a forward
 pass to compute pruning scores. When ``reuse_baseline=True`` the initial
