--- conflicted
+++ resolved
@@ -8,15 +8,9 @@
 from torch import nn
 
 from .base_pipeline import BasePruningPipeline
-<<<<<<< HEAD
 from prune_methods.depgraph_hsic import DepgraphHSICMethod
 from prune_methods.base import BasePruningMethod
-=======
-from typing import TYPE_CHECKING
-
-if TYPE_CHECKING:  # pragma: no cover - for type hints only
-    from prune_methods.depgraph_hsic import DepgraphHSICMethod
->>>>>>> 233000a5
+
 from helper import (
     Logger,
     MetricManager,
@@ -40,11 +34,8 @@
         model_path: str,
         data: str,
         workdir: str = "runs/pruning",
-<<<<<<< HEAD
+
         pruning_method: BasePruningMethod | None = None,
-=======
-        pruning_method: "DepgraphHSICMethod" | None = None,
->>>>>>> 233000a5
         logger: Logger | None = None,
     ) -> None:
         super().__init__(model_path, data, workdir, pruning_method, logger)
@@ -218,13 +209,8 @@
         return metrics or {}
 
     def analyze_structure(self) -> None:
-<<<<<<< HEAD
         if self.pruning_method is None:
             raise ValueError("No pruning method set")
-=======
-        if not self._is_depgraph_method():
-            raise NotImplementedError("PruningPipeline2 requires DepgraphHSICMethod")
->>>>>>> 233000a5
         self.logger.info("Analyzing model structure")
         self._sync_pruning_method(reanalyze=True)
         groups = []
@@ -249,13 +235,8 @@
         ratio: float,
         dataloader: Any | None = None,
     ) -> None:
-<<<<<<< HEAD
         if self.pruning_method is None:
             raise ValueError("No pruning method set")
-=======
-        if not self._is_depgraph_method():
-            raise NotImplementedError
->>>>>>> 233000a5
         self.logger.info("Generating pruning mask at ratio %.2f", ratio)
         self.pruning_method.model = self.model.model
         self.logger.info("Reanalyzing model before mask generation")
@@ -297,13 +278,8 @@
         )
 
     def apply_pruning(self, rebuild: bool = False) -> None:
-<<<<<<< HEAD
         if self.pruning_method is None:
             raise ValueError("No pruning method set")
-=======
-        if not self._is_depgraph_method():
-            raise NotImplementedError
->>>>>>> 233000a5
         self.logger.info("Applying pruning")
         self.pruning_method.apply_pruning(rebuild=rebuild)
 
